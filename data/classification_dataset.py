__author__ = 'tiantheunissen@gmail.com'
__description__ = 'Contains the ClassificationDataset class for Knowit.'

"""
-------------------
ClassificationDataset
-------------------
This module represents a PreparedDataset that has the ability to create a Pytorch 
dataloader ready for classification tasks. It inherits from PreparedDataset.

In addition to all the functionality of PreparedDataset, it also determines the class set 
in the data. It assumes that each unique state of the output components is a single class.
It also changes the PreparedDataset.out_shape to (1, c), where c is the number of classes.

Additionally, the ClassificationDataset.get_dataloader function 
extracts the corresponding dataset split, casts it as a CustomClassificationDataset 
object, and creates a Pytorch DataLoader from it.


------------------------------
CustomClassificationDataset
------------------------------

This is a custom dataset that inherits from the Pytorch Dataset class.
It receives the full input (x) and output (y) arrays as arguments, as well as the class set (c).
It casts the y-values into integer classes according to the class set.
When an item is sampled with __getitem__, the relevant sample is taken from x and y,
x is cast as a Tensor with float type, and the unique sample index is also returned.

"""

# external imports
from numpy import isnan, unique, zeros
from torch.utils.data import Dataset, DataLoader
from torch import is_tensor, from_numpy
from torch import zeros as zeros_tensor

# internal imports
from data.prepared_dataset import PreparedDataset
from helpers.logger import get_logger

logger = get_logger()


class ClassificationDataset(PreparedDataset):

    def __init__(self, **args):
        super().__init__(**args)

        if self.out_chunk[0] != self.out_chunk[1]:
            logger.error('Currently, Knowit can only perform classification at a specific time step at a time. '
                         'Please change the out_chunk %s argument to reflect this. Both values must match.',
                         str(self.out_chunk))
            exit(101)

        self.class_set = None
        self.__get_classes()

    def __get_classes(self):

        the_data = self.get_the_data()
        found_class_set = set()
        for i in self.instances:
            for s in the_data[i]:

                # assuming one output component
                # unique_entries = unique(s['d'][:, self.y_map][~isnan(s['d'][:, self.y_map])], axis=0)
                # unique_entries = [u for u in unique_entries]

                vals = s['d'][:, self.y_map][~isnan(s['d'][:, self.y_map]).any(axis=1)]
                unique_entries = unique(vals, axis=0)
                unique_entries = [tuple(u) for u in unique_entries]

                found_class_set.update(set(unique_entries))
        found_class_set = list(found_class_set)
        self.class_set = {}
        tick = 0
        for c in found_class_set:
            self.class_set[c] = tick
            tick += 1

        logger.info('Found %s unique classes.',
                    str(len(self.class_set)))
        logger.info(self.class_set)

        self.out_shape = (1, len(self.class_set))

    def get_dataloader(self, set_tag: str):
        dataset = CustomClassificationDataset(self.class_set, **self.extract_dataset(set_tag))

        drop_last = False
        if set_tag == 'train':
            drop_last = True

        dataloader = DataLoader(dataset, batch_size=self.batch_size,
                                shuffle=self.shuffle_train, drop_last=drop_last)
        return dataloader


class CustomClassificationDataset(Dataset):
    """Dataset format for torch."""

    def __init__(self, c, x, y):
        self.x = x

        # assuming one output component
        # self.y = zeros_like(y).astype(int)
        # self.y = self.y.squeeze()

        self.y = zeros(shape=y.shape[0]).astype(int) - 1

        self.c = c

        for k, v in self.c.items():

            # assuming one output component
            # self.y[y.squeeze() == k] = v

            got_class = (y == k).all(axis=1)
<<<<<<< HEAD
=======
            # self.y[got_class] = v
>>>>>>> ce180179
            self.y[got_class.squeeze()] = v

    def __len__(self):
        return self.y.shape[0]

    def __getitem__(self, idx):
        if is_tensor(idx):
            idx = idx.tolist()
        input_x = self.x[idx, :, :]

        output_y = self.y[idx]
        new_output_y = zeros_tensor(len(self.c))
        new_output_y[output_y] = 1
        output_y = new_output_y

        input_x = input_x.astype('float')
        sample = {'x': from_numpy(input_x).float(),
                  'y': output_y, 's_id': idx}
        return sample<|MERGE_RESOLUTION|>--- conflicted
+++ resolved
@@ -117,10 +117,7 @@
             # self.y[y.squeeze() == k] = v
 
             got_class = (y == k).all(axis=1)
-<<<<<<< HEAD
-=======
             # self.y[got_class] = v
->>>>>>> ce180179
             self.y[got_class.squeeze()] = v
 
     def __len__(self):
