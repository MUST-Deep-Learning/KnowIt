__author__ = 'randlerabe@gmail.com'
__description__ = 'Contains the class for IntegratedGrad. Uses the Captum library'

"""
---------------
IntegratedGrad
---------------

The ``IntegratedGrad'' class implements the integrated gradients feature attribution method using the Captum library. It inherits from the 
parent class``FeatureAttribution''.

``IntegratedGrad'' is provided the following arguments:
    - model (class)             : the Pytorch model architecture defined in ./archs
    - model_params (dict)       : the dictionary that contains the models init parameters
    - path_to_ckpt (str)        : the path to a trained model's checkpoint file.
    - datamodule (Knowit obj)   : the Knowit datamodule for the experiment.
    - i_data (str)              : the user's choice of dataset to perform feature attribution. Choices: 'train', 'valid', 'eval'
    
The ``IntegratedGrad'' class will take a user's choice of prediction point ids, generate a baselines, and return a dict of attribution 
matrices using Captum. The attribution matrices is specific to the task - regression or classification. 
 
"""


from interpret.featureattr import FeatureAttribution

import torch
import numpy as np

from captum.attr import IntegratedGradients

from typing import Any, Dict, Union, Literal

from helpers.logger import get_logger

logger = get_logger()

class IntegratedGrad(FeatureAttribution):
    
    def __init__(self,
                 i_data: str,
                 model: type,
                 model_params: dict,
                 datamodule: object,
                 path_to_ckpt: str,
                 multiply_by_inputs: bool = True):
        super().__init__(model=model,
                        model_params=model_params,
                        datamodule=datamodule,
                        path_to_ckpt=path_to_ckpt,
                        i_data=i_data
                        )
        
        self.dl = IntegratedGradients(self.model, multiply_by_inputs=multiply_by_inputs)
        
    def generate_baseline_from_data(self, num_baselines, pred_point_id):
        
        logger.info("Generating baselines.")
        
<<<<<<< HEAD
        if self.i_data == 'train':
            num_samples = self.datamodule.train_set_size
        elif self.i_data == 'valid':
            num_samples = self.datamodule.valid_set_size
        else: 
            num_samples = self.datamodule.eval_set_size
            
        # pred_point_id is either int or tuple
        # baselines can't be the same as points from pred_point_id?
        if isinstance(pred_point_id, tuple):
            invalid_ids = [id for id in range(pred_point_id[0], pred_point_id[1])]
        else:
            invalid_ids = [pred_point_id]
        
        baselines = []
        sample_distr = [x for x in range(num_samples) if x not in invalid_ids]
        len_sample_distr = len(sample_distr)
        while len(baselines) < num_baselines or len(baselines) == num_samples:
            id = np.random.randint(0, len_sample_distr)
            baselines.append(id)
        
        # baselines = []    
=======
        # if self.i_data == 'train':
        #     num_samples = self.datamodule.train_set_size
        # elif self.i_data == 'valid':
        #     num_samples = self.datamodule.valid_set_size
        # else:
        #     num_samples = self.datamodule.eval_set_size
        #
        # # pred_point_id is either int or tuple
        # # baselines can't be the same as points from pred_point_id?
        # if isinstance(pred_point_id, tuple):
        #     invalid_ids = [id for id in range(pred_point_id[0], pred_point_id[1])]
        # else:
        #     invalid_ids = [pred_point_id]
        #
        # baselines = []
>>>>>>> 8777af18
        # while len(baselines) < num_baselines:
        #     id = np.random.randint(0, num_samples)
        #     if id in invalid_ids:
        #         continue
        #     baselines.append(id)
        #     invalid_ids.append(id)
<<<<<<< HEAD
            
        
        baselines = self._pred_points_from_datamodule(baselines)
=======
        #
        #
        # baselines = self._pred_points_from_datamodule(baselines)

        num_samples = self.datamodule.train_set_size
        if num_samples < num_baselines:
            logger.warning('Not enough prediction points for %s baselines. Using %s.',
                           str(num_samples), str(num_baselines))
            num_baselines = num_samples

        baselines = np.random.choice(np.arange(num_samples), size=num_baselines, replace=False)
        baselines = [b for b in baselines]

        baselines = self._pred_points_from_datamodule(baselines, custom_i_data='train')
>>>>>>> 8777af18
        
        return baselines
        
    def interpret(self, pred_point_id: Union[int, tuple], num_baselines: int = 1000):
        
        # Input_tensor below will have shape: (number_of_pred_points, in_chunk, in_components)
        
        input_tensor = super()._pred_points_from_datamodule(pred_point_id)
        input_tensor.requires_grad = True
        
        # generate baselines from the same distribution as the user's chosen dataset
        # baselines will have shape: (number_of_baselines, in_chunk, in_components)
        baselines = self.generate_baseline_from_data(num_baselines=num_baselines, pred_point_id=pred_point_id)
        
        avg_baseline = torch.mean(baselines, 0, keepdim=True)

        # obtain attribution matrices using Captum
        if hasattr(self.datamodule, 'class_set'):
            logger.info("Preparing attribution matrices for classification task.")
            is_classification = True
        else:
            logger.info("Preparing attribution matrices for regression task.")
            is_classification = False
            out_shape = self.datamodule.out_shape
            
        if isinstance(pred_point_id, tuple):
            counter = pred_point_id[0]
        else:
            counter = pred_point_id
                
        attrib = {}
        for example in range(input_tensor.shape[0]):
            cur_input_tensor = input_tensor[example]
            cur_input_tensor = torch.unsqueeze(cur_input_tensor, 0) # Captum requires extra dimension
                
            results = {}
            if is_classification:
                for key in self.datamodule.class_set.keys():
                    target = self.datamodule.class_set[key]
                    attributions, delta = self.dl.attribute(inputs=cur_input_tensor, baselines=avg_baseline, target=target, return_convergence_delta=True)
                    attributions = torch.squeeze(attributions, 0)
                
                    results[target] = {
                        "attributions": attributions,
                        "delta": delta
                    }
            else:
                for out_chunk in range(out_shape[0]):
                    for out_component in range(out_shape[1]):
                        target = (out_chunk, out_component)
                        attributions, delta = self.dl.attribute(inputs=cur_input_tensor, baselines=avg_baseline, target=target, return_convergence_delta=True)
                        attributions = torch.squeeze(attributions, 0)
                
                        results[target] = {
                            "attributions": attributions,
                            "delta": delta
                        }
                
            attrib[counter] = results
            counter += 1
                
        return attrib
                    
            
            
            
            
            
        









<|MERGE_RESOLUTION|>--- conflicted
+++ resolved
@@ -57,7 +57,41 @@
         
         logger.info("Generating baselines.")
         
-<<<<<<< HEAD
+        # if self.i_data == 'train':
+        #     num_samples = self.datamodule.train_set_size
+        # elif self.i_data == 'valid':
+        #     num_samples = self.datamodule.valid_set_size
+        # else:
+        #     num_samples = self.datamodule.eval_set_size
+        #
+        # # pred_point_id is either int or tuple
+        # # baselines can't be the same as points from pred_point_id?
+        # if isinstance(pred_point_id, tuple):
+        #     invalid_ids = [id for id in range(pred_point_id[0], pred_point_id[1])]
+        # else:
+        #     invalid_ids = [pred_point_id]
+        #
+        # baselines = []
+        # while len(baselines) < num_baselines:
+        #     id = np.random.randint(0, num_samples)
+        #     if id in invalid_ids:
+        #         continue
+        #     baselines.append(id)
+        #     invalid_ids.append(id)
+        #
+        #
+        # baselines = self._pred_points_from_datamodule(baselines)
+
+        num_samples = self.datamodule.train_set_size
+        if num_samples < num_baselines:
+            logger.warning('Not enough prediction points for %s baselines. Using %s.',
+                           str(num_samples), str(num_baselines))
+            num_baselines = num_samples
+
+        baselines = np.random.choice(np.arange(num_samples), size=num_baselines, replace=False)
+        baselines = [b for b in baselines]
+
+        baselines = self._pred_points_from_datamodule(baselines, custom_i_data='train')
         if self.i_data == 'train':
             num_samples = self.datamodule.train_set_size
         elif self.i_data == 'valid':
@@ -80,49 +114,15 @@
             baselines.append(id)
         
         # baselines = []    
-=======
-        # if self.i_data == 'train':
-        #     num_samples = self.datamodule.train_set_size
-        # elif self.i_data == 'valid':
-        #     num_samples = self.datamodule.valid_set_size
-        # else:
-        #     num_samples = self.datamodule.eval_set_size
-        #
-        # # pred_point_id is either int or tuple
-        # # baselines can't be the same as points from pred_point_id?
-        # if isinstance(pred_point_id, tuple):
-        #     invalid_ids = [id for id in range(pred_point_id[0], pred_point_id[1])]
-        # else:
-        #     invalid_ids = [pred_point_id]
-        #
-        # baselines = []
->>>>>>> 8777af18
         # while len(baselines) < num_baselines:
         #     id = np.random.randint(0, num_samples)
         #     if id in invalid_ids:
         #         continue
         #     baselines.append(id)
         #     invalid_ids.append(id)
-<<<<<<< HEAD
             
         
         baselines = self._pred_points_from_datamodule(baselines)
-=======
-        #
-        #
-        # baselines = self._pred_points_from_datamodule(baselines)
-
-        num_samples = self.datamodule.train_set_size
-        if num_samples < num_baselines:
-            logger.warning('Not enough prediction points for %s baselines. Using %s.',
-                           str(num_samples), str(num_baselines))
-            num_baselines = num_samples
-
-        baselines = np.random.choice(np.arange(num_samples), size=num_baselines, replace=False)
-        baselines = [b for b in baselines]
-
-        baselines = self._pred_points_from_datamodule(baselines, custom_i_data='train')
->>>>>>> 8777af18
         
         return baselines
         
